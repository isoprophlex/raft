use raft::{node_config::{Node, NodesConfig}, raft_module::RaftModule};
use utils_lib::{log, set_running_local};
use std::{env, thread};
use std::sync::mpsc::{Sender, Receiver};
use std::sync::mpsc;
use tokio::task;

#[actix_rt::main]
async fn main() {
    set_running_local!();
    let args: Vec<String> = env::args().collect();

    if args.len() < 3 {
        log!("Usage: {} <node_id> <total_nodes>", args[0]);
        std::process::exit(1);
    }

    let node_id = args[1].to_string();

    let port: usize = args[2].parse().expect("Invalid port, must be a number");

    let mut raft_node = RaftModule::new(node_id, "127.0.0.1".to_string(), port);
    let (tx, _rx) : (Sender<bool>, Receiver<bool>) = mpsc::channel();
    // TODO this is for local testing. Delete this
    let nodes = NodesConfig {
        nodes: vec![
            Node {
                ip: "127.0.0.1".to_string(),
                port: "5433".to_string(),
                name: "node1".to_string(),
            },
            Node {
                ip: "127.0.0.1".to_string(),
                port: "5434".to_string(),
                name: "node2".to_string(),
            },
            Node {
                ip: "127.0.0.1".to_string(),
                port: "5435".to_string(),
                name: "node3".to_string(),
            },
            Node {
                ip: "127.0.0.1".to_string(),
                port: "5436".to_string(),
                name: "node4".to_string(),
            },
        ],
    };
    thread::spawn(move || {
        loop {
            match _rx.recv() {
                Ok(message) => {
                    println!("Received message: {:?}", message);
                }
                Err(_) => {
                    println!("Receiver channel closed.");
                    break;
                }
            }
        }
    });
    raft_node.start(nodes, None, tx).await;
<<<<<<< HEAD

=======
>>>>>>> f4508a8f
}<|MERGE_RESOLUTION|>--- conflicted
+++ resolved
@@ -60,8 +60,4 @@
         }
     });
     raft_node.start(nodes, None, tx).await;
-<<<<<<< HEAD
-
-=======
->>>>>>> f4508a8f
 }