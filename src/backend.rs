--- conflicted
+++ resolved
@@ -13,11 +13,6 @@
 use std::sync::mpsc::Sender;
 use chrono::{DateTime, Utc};
 use std::time::SystemTime;
-<<<<<<< HEAD
-use tokio::sync::TryAcquireError;
-use crate::raft_module::RaftModule;
-=======
->>>>>>> f4508a8f
 
 /// Raft RPCs
 #[derive(Clone)]
@@ -97,7 +92,6 @@
     /// # Arguments
     /// * `file_path` - The path to the file where the timestamp will be written.
     fn update_timestamp(file_path: &str) {
-        println!("Updating timestamp in file_path: {}", file_path);
         let mut file = File::create(file_path).expect("Failed to create initialization file");
 
         // Convert SystemTime to DateTime<Utc> directly
@@ -402,7 +396,6 @@
                     _ctx.cancel_future(check_handle);
                 }
                 actor.heartbeat_check_handle = None;
-                actor.sender.send(true).expect("Error informing leadership");
                 return;
             }
 
@@ -504,7 +497,6 @@
             self.current_term = msg.term;
         }
         log_blue!("New leader is {}", msg.id);
-        self.sender.send(false).expect("Error sending False to Rx");
         self.start_heartbeat_check(_ctx);
     }
 }
@@ -523,10 +515,8 @@
         let leader_id = match &self.leader_id {
             Some(id) => id,
             None => {
-                log_red!("[❤️] I don't have a leader, setting leader");
-                self.leader_id = Some(msg.id.clone());
-                log_blue!("New leader is {}", msg.id);
-                &self.leader_id.clone().unwrap()
+                log_red!("[❤️] I don't have a leader, ignoring heartbeat");
+                return;
             }
         };
 
@@ -644,11 +634,11 @@
 impl Handler<UpdateID> for ConsensusModule {
     type Result = ();
 
-    fn handle(&mut self, msg: UpdateID, _ctx: &mut Self::Context) -> Self::Result {
+    fn handle(&mut self, msg: UpdateID, _ctx: &mut Self::Context) -> Self::Result {    
         if self.id_is_connected(&msg.old_id) {
             self.update_id(&msg);
         }
-
+        
         if msg.expects_leader {
             self.try_send_new_leader(msg.new_id.clone());
         }
